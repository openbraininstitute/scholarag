--- conflicted
+++ resolved
@@ -7,14 +7,12 @@
 
 ## [Unreleased]
 
-<<<<<<< HEAD
 ### Added
 - Bearer token insertion in FastAPI UI.
-=======
+
 ### Fixed
 - Limit query size.
 - Add OBI copyright.
->>>>>>> f405e072
 
 ## [0.0.8] - 10.12.2024
 
